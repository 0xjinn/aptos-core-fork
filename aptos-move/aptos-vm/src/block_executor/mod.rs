// Copyright © Aptos Foundation
// Parts of the project are originally copyright © Meta Platforms, Inc.
// SPDX-License-Identifier: Apache-2.0

pub(crate) mod vm_wrapper;

use crate::{
    adapter_common::{preprocess_transaction, PreprocessedTransaction},
    block_executor::vm_wrapper::AptosExecutorTask,
    counters::{
        BLOCK_EXECUTOR_CONCURRENCY, BLOCK_EXECUTOR_EXECUTE_BLOCK_SECONDS,
        BLOCK_EXECUTOR_SIGNATURE_VERIFICATION_SECONDS,
    },
    AptosVM,
};
use aptos_aggregator::delta_change_set::DeltaOp;
use aptos_block_executor::{
    errors::Error,
    executor::BlockExecutor,
    task::{
        Transaction as BlockExecutorTransaction,
        TransactionOutput as BlockExecutorTransactionOutput,
    },
};
use aptos_infallible::Mutex;
use aptos_state_view::{StateView, StateViewId};
use aptos_types::{
    block_executor::partitioner::{
        BlockExecutorTransactions, SubBlock, SubBlocksForShard, TransactionWithDependencies,
    },
    executable::ExecutableTestType,
    fee_statement::FeeStatement,
    state_store::state_key::StateKey,
    transaction::{Transaction, TransactionOutput, TransactionStatus},
    write_set::WriteOp,
};
use aptos_vm_logging::{flush_speculative_logs, init_speculative_logs};
use aptos_vm_types::output::VMOutput;
use move_core_types::vm_status::VMStatus;
use once_cell::sync::OnceCell;
use rayon::{prelude::*, ThreadPool};
use std::sync::Arc;

impl BlockExecutorTransaction for PreprocessedTransaction {
    type Key = StateKey;
    type Value = WriteOp;
}

// Wrapper to avoid orphan rule
#[derive(Debug)]
pub(crate) struct AptosTransactionOutput {
    vm_output: Mutex<Option<VMOutput>>,
    committed_output: OnceCell<TransactionOutput>,
}

impl AptosTransactionOutput {
    pub(crate) fn new(output: VMOutput) -> Self {
        Self {
            vm_output: Mutex::new(Some(output)),
            committed_output: OnceCell::new(),
        }
    }

    fn take_output(mut self) -> TransactionOutput {
        match self.committed_output.take() {
            Some(output) => output,
            None => self
                .vm_output
                .lock()
                .take()
                .expect("Output must be set")
                .output_with_delta_writes(vec![]),
        }
    }
}

impl BlockExecutorTransactionOutput for AptosTransactionOutput {
    type Txn = PreprocessedTransaction;

    /// Execution output for transactions that comes after SkipRest signal.
    fn skip_output() -> Self {
        Self::new(VMOutput::empty_with_status(TransactionStatus::Retry))
    }

    /// Should never be called after incorporate_delta_writes, as it
    /// will consume vm_output to prepare an output with deltas.
    fn get_writes(&self) -> Vec<(StateKey, WriteOp)> {
        self.vm_output
            .lock()
            .as_ref()
            .expect("Output to be set to get writes")
            .write_set()
            .iter()
            .map(|(key, op)| (key.clone(), op.clone()))
            .collect()
    }

    /// Should never be called after incorporate_delta_writes, as it
    /// will consume vm_output to prepare an output with deltas.
    fn get_deltas(&self) -> Vec<(StateKey, DeltaOp)> {
        self.vm_output
            .lock()
            .as_ref()
            .expect("Output to be set to get deltas")
            .delta_change_set()
            .iter()
            .map(|(key, op)| (key.clone(), *op))
            .collect()
    }

    /// Can be called (at most) once after transaction is committed to internally
    /// include the delta outputs with the transaction outputs.
    fn incorporate_delta_writes(&self, delta_writes: Vec<(StateKey, WriteOp)>) {
        assert!(
            self.committed_output
                .set(
                    self.vm_output
                        .lock()
                        .take()
                        .expect("Output must be set to combine with deltas")
                        .output_with_delta_writes(delta_writes),
                )
                .is_ok(),
            "Could not combine VMOutput with deltas"
        );
    }

    /// Return the amount of gas consumed by the transaction.
    fn gas_used(&self) -> u64 {
        self.committed_output
            .get()
            .map_or(0, |output| output.gas_used())
    }

    // Return the fee statement of the transaction.
    // Should never be called after vm_output is consumed.
    fn fee_statement(&self) -> FeeStatement {
        self.vm_output
            .lock()
            .as_ref()
            .expect("Output to be set to get fee statement")
            .fee_statement()
            .clone()
    }
}

pub struct BlockAptosVM();

impl BlockAptosVM {
    fn verify_transactions(
        transactions: BlockExecutorTransactions<Transaction>,
    ) -> BlockExecutorTransactions<PreprocessedTransaction> {
        match transactions {
            BlockExecutorTransactions::Unsharded(transactions) => {
                let signature_verified_txns = transactions
                    .into_par_iter()
                    .with_min_len(25)
                    .map(preprocess_transaction::<AptosVM>)
                    .collect();
                BlockExecutorTransactions::Unsharded(signature_verified_txns)
            },
<<<<<<< HEAD
            ExecutableTransactions::Sharded(block_size, sub_blocks) => {
                let signature_verified_block = sub_blocks
=======
            BlockExecutorTransactions::Sharded(sub_blocks) => {
                let shard_id = sub_blocks.shard_id;
                let signature_verified_sub_blocks = sub_blocks
                    .into_sub_blocks()
>>>>>>> 6f4524dd
                    .into_par_iter()
                    .map(|sub_block| {
                        let start_index = sub_block.start_index;
                        let verified_txns = sub_block
                            .into_transactions_with_deps()
                            .into_par_iter()
                            .with_min_len(25)
                            .map(|txn_with_deps| {
                                let TransactionWithDependencies {
                                    txn,
                                    cross_shard_dependencies,
                                } = txn_with_deps;
                                let preprocessed_txn = preprocess_transaction::<AptosVM>(txn);
                                TransactionWithDependencies::new(
                                    preprocessed_txn,
                                    cross_shard_dependencies,
                                )
                            })
                            .collect();
                        SubBlock::new(start_index, verified_txns)
                    })
                    .collect();
<<<<<<< HEAD
                ExecutableTransactions::Sharded(block_size, signature_verified_block)
=======

                BlockExecutorTransactions::Sharded(SubBlocksForShard::new(
                    shard_id,
                    signature_verified_sub_blocks,
                ))
>>>>>>> 6f4524dd
            },
        }
    }

    pub fn execute_block<S: StateView + Sync>(
        executor_thread_pool: Arc<ThreadPool>,
        transactions: BlockExecutorTransactions<Transaction>,
        state_view: &S,
        concurrency_level: usize,
        maybe_block_gas_limit: Option<u64>,
    ) -> Result<Vec<TransactionOutput>, VMStatus> {
        let _timer = BLOCK_EXECUTOR_EXECUTE_BLOCK_SECONDS.start_timer();
        // Verify the signatures of all the transactions in parallel.
        // This is time consuming so don't wait and do the checking
        // sequentially while executing the transactions.
        // TODO: state sync runs this code but doesn't need to verify signatures
        let signature_verification_timer =
            BLOCK_EXECUTOR_SIGNATURE_VERIFICATION_SECONDS.start_timer();
        let signature_verified_block =
            executor_thread_pool.install(|| Self::verify_transactions(transactions));
        drop(signature_verification_timer);

        let num_txns = signature_verified_block.num_txns();
        if state_view.id() != StateViewId::Miscellaneous {
            // Speculation is disabled in Miscellaneous context, which is used by testing and
            // can even lead to concurrent execute_block invocations, leading to errors on flush.
            init_speculative_logs(num_txns);
        }

        BLOCK_EXECUTOR_CONCURRENCY.set(concurrency_level as i64);
        let executor = BlockExecutor::<
            PreprocessedTransaction,
            AptosExecutorTask<S>,
            S,
            ExecutableTestType,
        >::new(
            concurrency_level,
            executor_thread_pool,
            maybe_block_gas_limit,
        );

        let ret = executor.execute_block(state_view, signature_verified_block, state_view);
        match ret {
            Ok(outputs) => {
                let output_vec: Vec<TransactionOutput> = outputs
                    .into_iter()
                    .map(|output| output.take_output())
                    .collect();

                // Flush the speculative logs of the committed transactions.
                let pos = output_vec.partition_point(|o| !o.status().is_retry());

                if state_view.id() != StateViewId::Miscellaneous {
                    // Speculation is disabled in Miscellaneous context, which is used by testing and
                    // can even lead to concurrent execute_block invocations, leading to errors on flush.
                    flush_speculative_logs(pos);
                }

                Ok(output_vec)
            },
            Err(Error::ModulePathReadWrite) => {
                unreachable!("[Execution]: Must be handled by sequential fallback")
            },
            Err(Error::UserError(err)) => Err(err),
        }
    }
}<|MERGE_RESOLUTION|>--- conflicted
+++ resolved
@@ -17,6 +17,7 @@
 use aptos_block_executor::{
     errors::Error,
     executor::BlockExecutor,
+    index_mapping::IndexMapping,
     task::{
         Transaction as BlockExecutorTransaction,
         TransactionOutput as BlockExecutorTransactionOutput,
@@ -159,15 +160,11 @@
                     .collect();
                 BlockExecutorTransactions::Unsharded(signature_verified_txns)
             },
-<<<<<<< HEAD
-            ExecutableTransactions::Sharded(block_size, sub_blocks) => {
-                let signature_verified_block = sub_blocks
-=======
             BlockExecutorTransactions::Sharded(sub_blocks) => {
                 let shard_id = sub_blocks.shard_id;
+                let block_size = sub_blocks.block_size;
                 let signature_verified_sub_blocks = sub_blocks
                     .into_sub_blocks()
->>>>>>> 6f4524dd
                     .into_par_iter()
                     .map(|sub_block| {
                         let start_index = sub_block.start_index;
@@ -190,15 +187,12 @@
                         SubBlock::new(start_index, verified_txns)
                     })
                     .collect();
-<<<<<<< HEAD
-                ExecutableTransactions::Sharded(block_size, signature_verified_block)
-=======
 
                 BlockExecutorTransactions::Sharded(SubBlocksForShard::new(
+                    block_size,
                     shard_id,
                     signature_verified_sub_blocks,
                 ))
->>>>>>> 6f4524dd
             },
         }
     }
@@ -240,7 +234,12 @@
             maybe_block_gas_limit,
         );
 
-        let ret = executor.execute_block(state_view, signature_verified_block, state_view);
+        let ret = executor.execute_block(
+            state_view,
+            IndexMapping::new_unsharded(num_txns),
+            signature_verified_block,
+            state_view,
+        );
         match ret {
             Ok(outputs) => {
                 let output_vec: Vec<TransactionOutput> = outputs
